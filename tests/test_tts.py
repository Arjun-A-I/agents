"""
Check if all Text-To-Speech are producing valid audio.
We verify the content using a good STT model
"""

import dataclasses
from typing import Callable

import pytest
from livekit import agents
from livekit.agents import APIConnectionError, tokenize, tts
from livekit.agents.utils import AudioBuffer, merge_frames
<<<<<<< HEAD
from livekit.plugins import aws, azure, cartesia, elevenlabs, google, openai
=======
from livekit.plugins import (
    azure,
    cartesia,
    deepgram,
    elevenlabs,
    google,
    openai,
    playai,
)
>>>>>>> 32383939

from .conftest import TEST_CONNECT_OPTIONS
from .fake_tts import FakeTTS
from .utils import make_test_synthesize, wer

WER_THRESHOLD = 0.2


async def _assert_valid_synthesized_audio(
    frames: AudioBuffer, tts: agents.tts.TTS, text: str, threshold: float
):
    # use whisper as the source of truth to verify synthesized speech (smallest WER)
    whisper_stt = openai.STT(model="whisper-1")
    res = await whisper_stt.recognize(buffer=frames)
    assert wer(res.alternatives[0].text, text) <= threshold

    merged_frame = merge_frames(frames)
    assert merged_frame.sample_rate == tts.sample_rate, "sample rate should be the same"
    assert (
        merged_frame.num_channels == tts.num_channels
    ), "num channels should be the same"


SYNTHESIZE_TTS: list[Callable[[], tts.TTS]] = [
    pytest.param(lambda: elevenlabs.TTS(), id="elevenlabs"),
    pytest.param(
        lambda: elevenlabs.TTS(encoding="pcm_44100"), id="elevenlabs.pcm_44100"
    ),
    pytest.param(lambda: openai.TTS(), id="openai"),
    pytest.param(lambda: google.TTS(), id="google"),
    pytest.param(lambda: azure.TTS(), id="azure"),
    pytest.param(lambda: aws.TTS(), id="aws"),
    pytest.param(lambda: cartesia.TTS(), id="cartesia"),
    pytest.param(lambda: deepgram.TTS(), id="deepgram"),
    pytest.param(lambda: playai.TTS(), id="playai"),
]


@pytest.mark.usefixtures("job_process")
@pytest.mark.parametrize("tts_factory", SYNTHESIZE_TTS)
async def test_synthesize(tts_factory):
    tts = tts_factory()

    synthesize_transcript = make_test_synthesize()

    frames = []
    async for audio in tts.synthesize(text=synthesize_transcript):
        frames.append(audio.frame)

    await _assert_valid_synthesized_audio(
        frames, tts, synthesize_transcript, WER_THRESHOLD
    )


STREAM_SENT_TOKENIZER = tokenize.basic.SentenceTokenizer(min_sentence_len=20)
STREAM_TTS: list[Callable[[], tts.TTS]] = [
    pytest.param(lambda: elevenlabs.TTS(), id="elevenlabs"),
    pytest.param(
        lambda: elevenlabs.TTS(encoding="pcm_44100"), id="elevenlabs.pcm_44100"
    ),
    pytest.param(lambda: cartesia.TTS(), id="cartesia"),
    pytest.param(
        lambda: agents.tts.StreamAdapter(
            tts=openai.TTS(), sentence_tokenizer=STREAM_SENT_TOKENIZER
        ),
        id="openai.stream",
    ),
    pytest.param(
        lambda: agents.tts.StreamAdapter(
            tts=google.TTS(), sentence_tokenizer=STREAM_SENT_TOKENIZER
        ),
        id="google.stream",
    ),
    pytest.param(
        lambda: agents.tts.StreamAdapter(
            tts=azure.TTS(), sentence_tokenizer=STREAM_SENT_TOKENIZER
        ),
        id="azure.stream",
    ),
<<<<<<< HEAD
    pytest.param(
        lambda: agents.tts.StreamAdapter(
            tts=aws.TTS(), sentence_tokenizer=STREAM_SENT_TOKENIZER
        ),
        id="aws.stream",
    ),
=======
    pytest.param(lambda: deepgram.TTS(), id="deepgram"),
    pytest.param(lambda: playai.TTS(), id="playai"),
>>>>>>> 32383939
]


@pytest.mark.usefixtures("job_process")
@pytest.mark.parametrize("tts_factory", STREAM_TTS)
async def test_stream(tts_factory):
    tts: agents.tts.TTS = tts_factory()

    synthesize_transcript = make_test_synthesize()

    pattern = [1, 2, 4]
    text = synthesize_transcript
    chunks = []
    pattern_iter = iter(pattern * (len(text) // sum(pattern) + 1))

    for chunk_size in pattern_iter:
        if not text:
            break
        chunks.append(text[:chunk_size])
        text = text[chunk_size:]

    stream = tts.stream()

    segments = set()
    # for i in range(2): # TODO(theomonnom): we should test 2 segments
    for chunk in chunks:
        stream.push_text(chunk)

    stream.flush()
    # if i == 1:
    stream.end_input()

    frames = []
    is_final = False
    async for audio in stream:
        is_final = audio.is_final
        segments.add(audio.segment_id)
        frames.append(audio.frame)

    assert is_final, "final audio should be marked as final"

    await _assert_valid_synthesized_audio(
        frames, tts, synthesize_transcript, WER_THRESHOLD
    )

    # assert len(segments) == 2
    await stream.aclose()


async def test_retry():
    fake_tts = FakeTTS(fake_exception=APIConnectionError("fake exception"))

    retry_options = dataclasses.replace(TEST_CONNECT_OPTIONS, max_retry=3)
    stream = fake_tts.synthesize("testing", conn_options=retry_options)

    with pytest.raises(APIConnectionError):
        async for _ in stream:
            pass

    assert fake_tts.synthesize_ch.recv_nowait()
    assert stream.attempt == 4


async def test_close():
    fake_tts = FakeTTS(fake_timeout=5.0)

    retry_options = dataclasses.replace(TEST_CONNECT_OPTIONS, max_retry=0)
    stream = fake_tts.synthesize("testing", conn_options=retry_options)

    await stream.aclose()

    async for _ in stream:
        pass<|MERGE_RESOLUTION|>--- conflicted
+++ resolved
@@ -10,10 +10,7 @@
 from livekit import agents
 from livekit.agents import APIConnectionError, tokenize, tts
 from livekit.agents.utils import AudioBuffer, merge_frames
-<<<<<<< HEAD
-from livekit.plugins import aws, azure, cartesia, elevenlabs, google, openai
-=======
-from livekit.plugins import (
+from livekit.plugins import aws, (
     azure,
     cartesia,
     deepgram,
@@ -22,7 +19,6 @@
     openai,
     playai,
 )
->>>>>>> 32383939
 
 from .conftest import TEST_CONNECT_OPTIONS
 from .fake_tts import FakeTTS
@@ -102,17 +98,14 @@
         ),
         id="azure.stream",
     ),
-<<<<<<< HEAD
+    pytest.param(lambda: deepgram.TTS(), id="deepgram"),
+    pytest.param(lambda: playai.TTS(), id="playai"),
     pytest.param(
         lambda: agents.tts.StreamAdapter(
             tts=aws.TTS(), sentence_tokenizer=STREAM_SENT_TOKENIZER
         ),
         id="aws.stream",
     ),
-=======
-    pytest.param(lambda: deepgram.TTS(), id="deepgram"),
-    pytest.param(lambda: playai.TTS(), id="playai"),
->>>>>>> 32383939
 ]
 
 
