--- conflicted
+++ resolved
@@ -82,8 +82,5 @@
                -p livekit.plugins.fal \
                -p livekit.plugins.playai \
                -p livekit.plugins.assemblyai \
-<<<<<<< HEAD
-               -p livekit.plugins.aws
-=======
-               -p livekit.plugins.rime
->>>>>>> d990e92a
+               -p livekit.plugins.rime \
+               -p livekit.plugins.aws