from __future__ import annotations

import asyncio
import contextlib
import datetime
import enum
import hashlib
import json
import logging
import os
import pathlib
import re
import signal
import sys
import textwrap
import threading
import time
import traceback
from collections import OrderedDict
from collections.abc import Iterator
from contextlib import contextmanager
from inspect import istraceback
from types import FrameType
from typing import TYPE_CHECKING, Annotated, Any, Callable, Literal, Optional, Union

import numpy as np
import typer
from rich.columns import Columns
from rich.console import Console, ConsoleRenderable, Group, RenderableType
from rich.live import Live
from rich.segment import Segment
from rich.spinner import Spinner
from rich.style import Style
from rich.table import Column, Table
from rich.text import Text
from rich.theme import Theme

from livekit import rtc

from .._exceptions import CLIError
from ..job import JobExecutorType
from ..log import logger
from ..plugin import Plugin
from ..utils import aio
from ..voice import AgentSession, io
from ..voice.run_result import RunEvent
from ..worker import AgentServer, WorkerOptions
from . import proto

# from .discover import get_import_data
from .readchar import key, readkey

TRACE_LOG_LEVEL = 5

if TYPE_CHECKING:
    import sounddevice as sd  # type: ignore

HANDLED_SIGNALS = (
    signal.SIGINT,  # Unix signal 2. Sent by Ctrl+C.
    signal.SIGTERM,
)


class _ToggleMode(Exception):
    pass


class _ExitCli(Exception):
    pass


# from https://github.com/encode/uvicorn/blob/c1144fd4f130388cffc05ee17b08747ce8c1be11/uvicorn/importer.py#L9C1-L34C20
# def import_from_string(import_str: Any) -> Any:
#     if not isinstance(import_str, str):
#         return import_str

#     module_str, _, attrs_str = import_str.partition(":")
#     if not module_str or not attrs_str:
#         message = 'Import string "{import_str}" must be in format "<module>:<attribute>".'
#         raise RuntimeError(message.format(import_str=import_str))

#     try:
#         module = importlib.import_module(module_str)
#     except ModuleNotFoundError as exc:
#         if exc.name != module_str:
#             raise exc from None
#         message = 'Could not import module "{module_str}".'
#         raise RuntimeError(message.format(module_str=module_str)) from None

#     instance = module
#     try:
#         for attr_str in attrs_str.split("."):
#             instance = getattr(instance, attr_str)
#     except AttributeError:
#         message = 'Attribute "{attrs_str}" not found in module "{module_str}".'
#         raise RuntimeError(message.format(attrs_str=attrs_str, module_str=module_str)) from None

#     return instance


ConsoleMode = Literal["text", "audio"]

SAMPLE_RATE = 24000


class ConsoleAudioInput(io.AudioInput):
    def __init__(self, loop: asyncio.AbstractEventLoop) -> None:
        super().__init__(label="Console")
        self._loop = loop
        self._audio_ch: aio.Chan[rtc.AudioFrame] = aio.Chan()

    def push_frame(self, frame: rtc.AudioFrame) -> None:
        self._audio_ch.send_nowait(frame)

    async def __anext__(self) -> rtc.AudioFrame:
        return await self._audio_ch.__anext__()


class ConsoleAudioOutput(io.AudioOutput):
    def __init__(self, loop: asyncio.AbstractEventLoop) -> None:
        super().__init__(
            label="Console",
            next_in_chain=None,
            sample_rate=SAMPLE_RATE,
            capabilities=io.AudioOutputCapabilities(pause=False),  # TODO(theomonnom): support pause
        )
        self._loop = loop

        self._capturing = False
        self._pushed_duration: float = 0.0
        self._capture_start: float = 0.0
        self._dispatch_handle: asyncio.TimerHandle | None = None

        self._flush_complete = asyncio.Event()
        self._flush_complete.set()

        self._output_buf = bytearray()
        self._audio_lock = threading.Lock()

    @property
    def audio_lock(self) -> threading.Lock:
        return self._audio_lock

    @property
    def audio_buffer(self) -> bytearray:
        return self._output_buf

    async def capture_frame(self, frame: rtc.AudioFrame) -> None:
        await super().capture_frame(frame)
        await self._flush_complete.wait()

        if not self._capturing:
            self._capturing = True
            self._pushed_duration = 0.0
            self._capture_start = time.monotonic()

        self._pushed_duration += frame.duration
        with self._audio_lock:
            self._output_buf += frame.data  # TODO: optimize

    def flush(self) -> None:
        super().flush()
        if self._capturing:
            self._flush_complete.clear()
            self._capturing = False
            to_wait = max(0.0, self._pushed_duration - (time.monotonic() - self._capture_start))

            def _dispatch_playback_finished() -> None:
                self.on_playback_finished(
                    playback_position=self._pushed_duration, interrupted=False
                )
                self._flush_complete.set()
                self._pushed_duration = 0.0

            self._dispatch_handle = self._loop.call_later(to_wait, _dispatch_playback_finished)

    def clear_buffer(self) -> None:
        self._capturing = False

        with self._audio_lock:
            self._output_buf.clear()

        if self._pushed_duration > 0.0:
            if self._dispatch_handle is not None:
                self._dispatch_handle.cancel()

            self._flush_complete.set()
            played_duration = min(time.monotonic() - self._capture_start, self._pushed_duration)
            self.on_playback_finished(
                playback_position=played_duration,
                interrupted=played_duration + 1.0 < self._pushed_duration,
            )
            self._pushed_duration = 0.0


class AgentsConsole:
    _instance: AgentsConsole | None = None
    _console_directory = "console-recordings"

    @classmethod
    def get_instance(cls) -> AgentsConsole:
        if cls._instance is None:
            cls._instance = cls()
        return cls._instance

    def __init__(self) -> None:
        theme: dict[str, str | Style] = {
            "tag": "black on #1fd5f9",
            "label": "#8f83ff",
            "error": "red",
            "lk-fg": "#1fd5f9",
            "log.name": Style.null(),
            "log.extra": Style(dim=True),
            "logging.level.notset": Style(dim=True),
            "logging.level.debug": Style(color="cyan"),
            "logging.level.info": Style(color="green"),
            "logging.level.warning": Style(color="yellow"),
            "logging.level.dev": Style(color="blue"),
            "logging.level.error": Style(color="red", bold=True),
            "logging.level.critical": Style(color="red", bold=True, reverse=True),
        }
        self.tag_width = 11
        self.console = Console(theme=Theme(theme))

        self._apm = rtc.AudioProcessingModule(
            echo_cancellation=True,
            noise_suppression=True,
            high_pass_filter=True,
            auto_gain_control=True,
        )

        self._input_delay = 0.0
        self._input_name: str | None = None
        self._input_stream: sd.InputStream | None = None

        self._output_delay = 0.0
        self._output_name: str | None = None
        self._output_stream: sd.OutputStream | None = None

        self._input_lock = threading.Lock()
        self._input_levels = np.zeros(14, dtype=np.float32)

        self._console_mode: ConsoleMode = "audio"

        self._lock = threading.Lock()
        self._io_acquired = False
        self._io_acquired_event = threading.Event()

        self._enabled = False
        self._record = False

        self._text_mode_log_filter = TextModeLogFilter()
        self._log_handler = RichLoggingHandler(self)

        self._session_directory = pathlib.Path(
            self._console_directory, f"session-{datetime.datetime.now().strftime('%m-%d-%H%M%S')}"
        )

    def acquire_io(self, *, loop: asyncio.AbstractEventLoop, session: AgentSession) -> None:
        with self._lock:
            if self._io_acquired:
                raise RuntimeError("the ConsoleIO was already acquired by another session")

            if asyncio.get_running_loop() != loop:
                raise RuntimeError(
                    "the ConsoleIO must be acquired in the same asyncio loop as the session"
                )

            self._io_acquired = True
            self._io_loop = loop
            self._io_audio_input = ConsoleAudioInput(loop)
            self._io_audio_output = ConsoleAudioOutput(loop)
            self._io_acquired_event.set()
            self._io_session = session

        self._update_sess_io(
            session, self.console_mode, self._io_audio_input, self._io_audio_output
        )

    @property
    def enabled(self) -> bool:
        return self._enabled

    @enabled.setter
    def enabled(self, val: bool) -> None:
        self._enabled = val

    @property
    def record(self) -> bool:
        return self._record

    @record.setter
    def record(self, val: bool) -> None:
        self._record = val

    @property
    def session_directory(self) -> pathlib.Path:
        return self._session_directory

    @property
    def io_acquired(self) -> bool:
        with self._lock:
            return self._io_acquired

    @property
    def io_session(self) -> AgentSession:
        if not self._io_acquired:
            raise RuntimeError("AgentsConsole is not acquired")

        return self._io_session

    @property
    def io_loop(self) -> asyncio.AbstractEventLoop:
        if not self._io_acquired:
            raise RuntimeError("AgentsConsole is not acquired")

        return self._io_loop

    def wait_for_io_acquisition(self) -> None:
        self._io_acquired_event.wait()

    @property
    def input_name(self) -> str | None:
        return self._input_name

    @property
    def output_name(self) -> str | None:
        return self._output_name

    @property
    def console_mode(self) -> ConsoleMode:
        return self._console_mode

    @console_mode.setter
    def console_mode(self, mode: ConsoleMode) -> None:
        with self._lock:
            self._console_mode = mode

            if not self._io_acquired:
                return

            self.io_loop.call_soon_threadsafe(
                self._update_sess_io,
                self.io_session,
                mode,
                self._io_audio_input,
                self._io_audio_output,
            )

    def _update_sess_io(
        self,
        sess: AgentSession,
        mode: ConsoleMode,
        audio_input: ConsoleAudioInput,
        audio_output: ConsoleAudioOutput,
    ) -> None:
        if asyncio.get_running_loop() != self.io_loop:
            raise RuntimeError("_update_sess_io must be executed on the io_loop")

        with self._lock:
            if not self._io_acquired:
                return

            if self._io_session != sess or self._console_mode != mode:
                return

            if mode == "text":
                sess.input.audio = None
                sess.output.audio = None
                self._log_handler.addFilter(self._text_mode_log_filter)
            else:
                sess.input.audio = audio_input
                sess.output.audio = audio_output
                self._log_handler.removeFilter(self._text_mode_log_filter)

    def print(
        self, child: RenderableType, *, tag: str = "", tag_style: Style | None = None
    ) -> None:
        self.console.print(self._render_tag(child, tag=tag, tag_style=tag_style))

    def _render_tag(
        self,
        child: RenderableType,
        *,
        tag: str = "",
        tag_width: int | None = None,
        tag_style: Style | None = None,
    ) -> ConsoleRenderable:
        if tag:
            tag = f" {tag} "

        tag_width = tag_width or self.tag_width
        table = Table.grid(
            Column(width=tag_width + 2, no_wrap=True),
            Column(no_wrap=False, overflow="fold"),
            padding=(0, 0, 0, 0),
            collapse_padding=True,
            pad_edge=False,
        )

        left_padding = tag_width - len(tag)
        left_padding = max(0, left_padding)

        style = tag_style or self.console.get_style("tag")
        tag_segments = [Segment(tag, style=style)]

        left = [Segment(" " * left_padding), *tag_segments]
        table.add_row(Group(*left), Group(child))  # type: ignore
        return table

    def set_microphone_enabled(self, enable: bool, *, device: int | str | None = None) -> None:
        if self._input_stream:
            self._input_stream.close()
            self._input_stream = self._input_name = None

        if not enable:
            return

        import sounddevice as sd

        if device is None:
            device, _ = sd.default.device

        try:
            device_info = sd.query_devices(device, kind="input")
        except Exception:
            raise CLIError(
                "Unable to access the microphone. \n"
                "Please ensure a microphone is connected and recognized by your system. "
                "To see available input devices, run: lk-agents console --list-devices"
            ) from None

        assert isinstance(device_info, dict), "device_info is dict"

        self._input_name = device_info.get("name", "Unnamed microphone")
        self._input_stream = sd.InputStream(
            callback=self._sd_input_callback,
            dtype="int16",
            channels=1,
            device=device,
            samplerate=24000,
            blocksize=2400,
        )
        self._input_stream.start()

    def set_speaker_enabled(self, enable: bool, *, device: int | str | None = None) -> None:
        if self._output_stream:
            self._output_stream.close()
            self._output_stream = self._output_name = None

        if not enable:
            return

        import sounddevice as sd

        if device is None:
            _, device = sd.default.device

        try:
            device_info = sd.query_devices(device, kind="output")
        except Exception:
            raise CLIError(
                "Unable to access the speaker. \n"
                "Please ensure a speaker is connected and recognized by your system. "
                "To see available output devices, run: lk-agents console --list-devices"
            ) from None

        assert isinstance(device_info, dict), "device_info is dict"

        self._output_name = device_info.get("name", "Unnamed speaker")
        self._output_stream = sd.OutputStream(
            callback=self._sd_output_callback,
            dtype="int16",
            channels=1,
            device=device,
            samplerate=24000,
            blocksize=2400,
        )
        self._output_stream.start()

    def _validate_device_or_raise(
        self, *, input_device: str | None, output_device: str | None
    ) -> None:
        import sounddevice as sd

        try:
            if input_device:
                sd.query_devices(input_device, kind="input")
        except Exception:
            raise CLIError(
                "Unable to access the microphone. \n"
                "Please ensure a microphone is connected and recognized by your system. "
                "To see available input devices, run: lk-agents console --list-devices"
            ) from None

        try:
            if output_device:
                sd.query_devices(output_device, kind="output")
        except Exception:
            raise CLIError(
                "Unable to access the speaker. \n"
                "Please ensure a speaker is connected and recognized by your system. "
                "To see available output devices, run: lk-agents console --list-devices"
            ) from None

    def _sd_input_callback(self, indata: np.ndarray, frame_count: int, time: Any, *_: Any) -> None:
        self._input_delay = time.currentTime - time.inputBufferAdcTime
        total_delay = self._output_delay + self._input_delay

        try:
            self._apm.set_stream_delay_ms(int(total_delay * 1000))
        except RuntimeError:
            pass  # setting stream delay in console mode fails often, so we silently continue

        sr = 24000
        x = indata[:, 0].astype(np.float32) / 32768.0
        n = x.size
        x *= np.hanning(n).astype(np.float32)

        X = np.fft.rfft(x, n=n)
        mag = np.abs(X).astype(np.float32) * (2.0 / n)
        mag[0] *= 0.5
        mag[-1] *= 1.0 - 0.5 * float(n % 2 == 0)

        freqs = np.fft.rfftfreq(n, d=1.0 / sr)
        nb = len(self._input_levels)
        edges = np.geomspace(20.0, (sr * 0.5) * 0.96, nb + 1).astype(np.float32)
        b = np.clip(np.digitize(freqs, edges) - 1, 0, nb - 1)

        p = (mag * mag).astype(np.float32)
        sump = np.bincount(b, weights=p, minlength=nb)
        cnts = np.maximum(np.bincount(b, minlength=nb), 1)
        pmean = sump / cnts

        db = 10.0 * np.log10(pmean + 1e-12)
        floor_db, hot_db = -70.0, -20
        lev = np.clip(((db - floor_db) / (hot_db - floor_db)).astype(np.float32), 0.0, 1.0)
        lev = np.maximum(lev**0.75 - 0.02, 0.0)
        peak = float(lev.max())
        lev *= np.clip(0.95 / (peak + 1e-6), 0.0, 3.0)
        lev = np.clip(lev, 0.0, 1.0)

        decay = float(np.exp(-(n / sr) / 0.1))
        with self._input_lock:
            prev = self._input_levels.astype(np.float32)
            self._input_levels = np.maximum(lev, prev * decay)

        if not self._io_acquired:
            return

        FRAME_SAMPLES = 240  # 10ms at 24000 Hz
        num_frames = frame_count // FRAME_SAMPLES

        for i in range(num_frames):
            start = i * FRAME_SAMPLES
            end = start + FRAME_SAMPLES
            capture_chunk = indata[start:end]

            frame = rtc.AudioFrame(
                data=capture_chunk.tobytes(),
                samples_per_channel=FRAME_SAMPLES,
                sample_rate=24000,
                num_channels=1,
            )
            self._apm.process_stream(frame)

            in_data_aec = np.frombuffer(frame.data, dtype=np.int16)
            rms = np.sqrt(np.mean(in_data_aec.astype(np.float32) ** 2))
            max_int16 = np.iinfo(np.int16).max
            self._micro_db = 20.0 * np.log10(rms / max_int16 + 1e-6)

            self._io_loop.call_soon_threadsafe(self._io_audio_input.push_frame, frame)

    def _sd_output_callback(self, outdata: np.ndarray, frames: int, time: Any, *_: Any) -> None:
        if not self.io_acquired:
            outdata[:] = 0
            return

        self._output_delay = time.outputBufferDacTime - time.currentTime

        FRAME_SAMPLES = 240
        with self._io_audio_output.audio_lock:
            bytes_needed = frames * 2
            if len(self._io_audio_output.audio_buffer) < bytes_needed:
                available_bytes = len(self._io_audio_output.audio_buffer)
                outdata[: available_bytes // 2, 0] = np.frombuffer(
                    self._io_audio_output.audio_buffer, dtype=np.int16, count=available_bytes // 2
                )
                outdata[available_bytes // 2 :, 0] = 0
                del self._io_audio_output.audio_buffer[:available_bytes]  # TODO: optimize
            else:
                chunk = self._io_audio_output.audio_buffer[:bytes_needed]
                outdata[:, 0] = np.frombuffer(chunk, dtype=np.int16, count=frames)
                del self._io_audio_output.audio_buffer[:bytes_needed]

        num_chunks = frames // FRAME_SAMPLES
        for i in range(num_chunks):
            start = i * FRAME_SAMPLES
            end = start + FRAME_SAMPLES
            render_chunk = outdata[start:end, 0]
            render_frame_for_aec = rtc.AudioFrame(
                data=render_chunk.tobytes(),
                samples_per_channel=FRAME_SAMPLES,
                sample_rate=24000,
                num_channels=1,
            )
            self._apm.process_reverse_stream(render_frame_for_aec)


class FrequencyVisualizer:
    def __init__(self, agents_console: AgentsConsole, *, label: str = "Unlabeled microphone"):
        self.label = label
        self.height_chars = ["▁", "▂", "▃", "▄", "▅", "▆", "▇", "█"]
        self.c = agents_console

    def update(self) -> None:
        with self.c._input_lock:
            lv = list(self.c._input_levels)
            self._levels_idx = [max(0, min(7, int(round(v * 7)))) for v in lv]

    def __rich__(self) -> RenderableType:
        label = f"   {self.label}  "
        table = Table.grid(
            Column(width=len(label), no_wrap=True),
            Column(no_wrap=True, overflow="fold"),
            Column(),
            padding=(0, 0, 0, 0),
            collapse_padding=True,
            pad_edge=False,
        )

        style = self.c.console.get_style("label")
        label_seg = Text(label, style=style)

        bar = "".join(f" {self.height_chars[i]}" for i in self._levels_idx)
        table.add_row(
            Group(label_seg),
            Group(bar),
            Text.from_markup("  [bold]<Ctrl+T>[/bold] Text Mode", style="dim"),
        )
        return table


class JsonEncoder(json.JSONEncoder):
    def default(self, o: Any) -> Any:
        if isinstance(o, (datetime.date, datetime.datetime, datetime.time)):
            return o.isoformat()
        elif istraceback(o):
            return "".join(traceback.format_tb(o)).strip()
        elif type(o) is Exception or isinstance(o, Exception) or type(o) is type:
            return str(o)

        # extra values are formatted as str() if the encoder raises TypeError
        try:
            return super().default(o)
        except TypeError:
            try:
                return str(o)
            except Exception:
                return None


class JsonFormatter(logging.Formatter):
    def __init__(self, *args: Any, **kwargs: Any) -> None:
        super().__init__(*args, **kwargs)

    def format(self, record: logging.LogRecord) -> str:
        """Formats a log record and serializes to json"""
        message_dict: dict[str, Any] = {}
        message_dict["level"] = record.levelname
        message_dict["name"] = record.name
        message_dict["message"] = record.getMessage()

        if record.exc_info and not message_dict.get("exc_info"):
            message_dict["exc_info"] = self.formatException(record.exc_info)
        if not message_dict.get("exc_info") and record.exc_text:
            message_dict["exc_info"] = record.exc_text
        if record.stack_info and not message_dict.get("stack_info"):
            message_dict["stack_info"] = self.formatStack(record.stack_info)

        log_record: dict[str, Any] = OrderedDict()
        log_record.update(message_dict)
        _merge_record_extra(record, log_record)

        log_record["timestamp"] = datetime.datetime.fromtimestamp(
            record.created, tz=datetime.timezone.utc
        )

        return json.dumps(log_record, cls=JsonEncoder, ensure_ascii=False)


# skip default LogRecord attributes
# http://docs.python.org/library/logging.html#logrecord-attributes
_RESERVED_ATTRS: tuple[str, ...] = (
    "args",
    "asctime",
    "created",
    "exc_info",
    "exc_text",
    "filename",
    "funcName",
    "levelname",
    "levelno",
    "lineno",
    "module",
    "msecs",
    "message",
    "msg",
    "name",
    "pathname",
    "process",
    "processName",
    "relativeCreated",
    "stack_info",
    "thread",
    "threadName",
    "taskName",
)


def _merge_record_extra(record: logging.LogRecord, target: dict[Any, Any]) -> None:
    for k, v in record.__dict__.items():
        if k not in _RESERVED_ATTRS and not (hasattr(k, "startswith") and k.startswith("_")):
            target[k] = v


class RichLoggingHandler(logging.Handler):
    def __init__(self, agents_console: AgentsConsole):
        super().__init__()
        self.c = agents_console

        # used to avoid rendering two same time
        self._last_time: Text | None = None

    def emit(self, record: logging.LogRecord) -> None:
        message = self.format(record)
        # traceback = None
        # if record.exc_info and record.exc_info != (None, None, None):
        #     exc_type, exc_value, exc_traceback = record.exc_info
        #     assert exc_type is not None
        #     assert exc_value is not None
        #     traceback = rich_traceback.Traceback.from_exception(
        #         exc_type,
        #         exc_value,
        #         exc_traceback,
        #         width=None,
        #         code_width=88,
        #         extra_lines=3,
        #         theme=None,
        #         word_wrap=True,
        #         show_locals=False,
        #         locals_max_length=10,
        #         locals_max_string=80,
        #         suppress=(),
        #         max_frames=100,
        #     )
        #     message = record.getMessage()
        #     if self.formatter:
        #         record.message = record.getMessage()
        #         formatter = self.formatter
        #         if hasattr(formatter, "usesTime") and formatter.usesTime():
        #             record.asctime = formatter.formatTime(record, formatter.datefmt)
        #         message = formatter.formatMessage(record)

        output = Table.grid(padding=(0, 1))
        output.add_column(style="log.time")
        output.add_column(style="log.level", width=6)
        output.add_column(style="log.name", width=16)
        output.add_column(ratio=1, style="log.message", overflow="fold")
        output.add_column(style="log.extra")
        row: list[RenderableType] = []

        time_format = None if self.formatter is None else self.formatter.datefmt
        log_time = datetime.datetime.fromtimestamp(record.created)

        log_time = log_time or self.c.console.get_datetime()
        time_format = time_format or "%X"
        log_time_display = Text(log_time.strftime(time_format))
        if log_time_display == self._last_time:
            row.append(Text(" " * len(log_time_display)))
        else:
            row.append(log_time_display)
            self._last_time = log_time_display

        row.append(
            Text.styled(record.levelname.ljust(8), f"logging.level.{record.levelname.lower()}")
        )
        row.append(Text(record.name))

        text_msg = Text(message)
        # row.append(Renderables([text_msg] if not traceback else [text_msg, traceback]))
        row.append(text_msg)

        extra: dict[Any, Any] = {}
        _merge_record_extra(record, extra)
        row.append(json.dumps(extra, cls=JsonEncoder, ensure_ascii=False) if extra else " ")

        output.add_row(*row)
        output = self.c._render_tag(output, tag_width=2)  # type: ignore

        try:
            self.c.console.print(output)
        except Exception:
            self.handleError(record)


# noisy loggers are set to warn by default
NOISY_LOGGERS = [
    "httpx",
    "httpcore",
    "openai",
    "watchfiles",
    "anthropic",
    "websockets.client",
    "aiohttp.access",
    "livekit",
    "botocore",
    "aiobotocore",
    "urllib3.connectionpool",
    "mcp.client",
]


def _silence_noisy_loggers() -> None:
    for noisy_logger in NOISY_LOGGERS:
        logger = logging.getLogger(noisy_logger)
        if logger.level == logging.NOTSET:
            logger.setLevel(logging.WARN)


def _configure_logger(c: AgentsConsole | None, log_level: int | str) -> None:
    logging.addLevelName(TRACE_LOG_LEVEL, "TRACE")

    root = logging.getLogger()
    if c:
        root.addHandler(c._log_handler)
    else:
        handler = logging.StreamHandler(sys.stdout)
        root.addHandler(handler)
        handler.setFormatter(JsonFormatter())

    root.setLevel(log_level)

    _silence_noisy_loggers()

    from ..log import logger

    if logger.level == logging.NOTSET:
        logger.setLevel(log_level)

    from ..plugin import Plugin

    def _configure_plugin_logger(plugin: Plugin) -> None:
        if plugin.logger is not None and plugin.logger.level == logging.NOTSET:
            plugin.logger.setLevel(log_level)

    for plugin in Plugin.registered_plugins:
        _configure_plugin_logger(plugin)

    Plugin.emitter.on("plugin_registered", _configure_plugin_logger)


class TextModeLogFilter(logging.Filter):
    # We don't want to remove the DEBUG logs from the agents codebase since they're useful. But we now have duplicate content when using
    # the text mode, so we use logging.Filter
    _patterns = [
        re.compile(r"\bexecuting tool\b", re.IGNORECASE),
        re.compile(r"\btools execution completed\b", re.IGNORECASE),
    ]

    def filter(self, record: logging.LogRecord) -> bool:
        if record.name != "livekit.agents":
            return True

        msg = record.getMessage()
        return not any(rx.search(msg) for rx in self._patterns)


def _print_audio_devices() -> None:
    import sounddevice as sd

    console = Console()
    devices = sd.query_devices()
    default_input, default_output = sd.default.device

    table = Table(show_header=True, show_lines=False, box=None)
    table.add_column("ID", style="#1fd5f9", justify="right")
    table.add_column("Type", style="bold", justify="center")
    table.add_column("Name", style="bold")
    table.add_column("Default", justify="center")

    for idx, dev in enumerate(devices):
        name = dev["name"]
        has_input = dev["max_input_channels"] > 0
        has_output = dev["max_output_channels"] > 0

        if has_input:
            default = Text("yes", style="#23de6b") if idx == default_input else ""
            table.add_row(str(idx), Text("Input", style="#6c7a89"), name, default)

        if has_output:
            default = Text("yes", style="#23de6b") if idx == default_output else ""
            table.add_row(str(idx), Text("Output", style="#6c7a89"), name, default)

    console.print(table)


def prompt(
    message: str | Text, *, console: Console, key_read_cb: Callable[[str], Any] | None = None
) -> str:
    buffer: list[str] = []

    def render_prompt() -> Text:
        return Text.assemble(message, ("".join(buffer), "bold blue"))

    with Live(render_prompt(), console=console, transient=True) as live:
        console.show_cursor(True)
        while True:
            ch = readkey()

            if key_read_cb:
                key_read_cb(ch)

            if ch == key.ENTER:
                break

            if ch == key.BACKSPACE:
                if buffer:
                    buffer.pop()
                    live.update(render_prompt())
                    live.refresh()

                continue

            if len(ch) == 1 and ch.isprintable():
                buffer.append(ch)
                live.update(render_prompt())
                live.refresh()

        live.update(render_prompt())

    return "".join(buffer)


UpdateFn = Callable[[Optional[Union[str, Text]]], None]


@contextmanager
def live_status(
    console: Console,
    text: str | Text,
    *,
    spinner: str = "line",
    spinner_style: str = "bold blue",
    refresh_per_second: int = 12,
    transient: bool = True,
) -> Iterator[UpdateFn]:
    msg: Text = text if isinstance(text, Text) else Text(str(text))
    spin = Spinner(spinner, style=spinner_style)

    def _render() -> Columns:
        return Columns([msg, spin], expand=False, equal=False, padding=(0, 1))

    with Live(
        _render(), console=console, refresh_per_second=refresh_per_second, transient=transient
    ) as live:

        def update(new_text: str | Text | None = None) -> None:
            nonlocal msg
            if new_text is not None:
                msg = new_text if isinstance(new_text, Text) else Text(str(new_text))
                live.update(_render())

        yield update


def _text_mode(c: AgentsConsole) -> None:
    def _key_read(ch: str) -> None:
        if ch == key.CTRL_T:
            raise _ToggleMode()

    while True:
        try:
            text = prompt(
                Text.from_markup("  [bold]User input[/bold]: "),
                console=c.console,
                key_read_cb=_key_read,
            )
        except KeyboardInterrupt:
            break

        if not text.strip():
            c.console.bell()
            continue

        async def _generate(text: str) -> list[RunEvent]:
            sess = await c.io_session.run(user_input=text)  # type: ignore
            return sess.events.copy()

        h = asyncio.run_coroutine_threadsafe(_generate(text), loop=c.io_loop)
        c.print(text, tag="You")

        with live_status(c.console, Text.from_markup("   [bold]Generating...[/bold]")):
            while not h.done():
                time.sleep(0.1)

        for event in h.result():
            _print_run_event(c, event)


AGENT_PALETTE: list[str] = ["#1FD5F9", "#09C338", "#1F5DF9", "#BA1FF9", "#F9AE1F", "#FA4C39"]


def _agent_style(name: str) -> Style:
    h = hashlib.blake2b(name.encode("utf-8"), digest_size=2).digest()
    idx = int.from_bytes(h, "big") % len(AGENT_PALETTE)
    return Style(color=AGENT_PALETTE[idx], bold=True)


def _truncate_text(text: str, max_lines: int = 2, width: int = 80) -> str:
    wrapped = textwrap.wrap(text, width=width)

    if len(wrapped) <= max_lines:
        return "\n".join(wrapped)

    head_count = max_lines - 2
    head = wrapped[:head_count]
    tail = wrapped[-1:]

    return "\n".join(head + ["..."] + tail)


def _print_run_event(c: AgentsConsole, event: RunEvent) -> None:
    if event.type == "function_call":
        c.print(
            Text.from_markup(
                f"[bold]{event.item.name}[/bold] [dim](arguments: {event.item.arguments})[/dim]"
            ),
            tag="Tool",
            tag_style=Style.parse("black on #6E9DFE"),
        )
    elif event.type == "function_call_output":
        truncated_output = _truncate_text(event.item.output)
        c.print(
            Text.from_markup(f"Tool output: [dim]{event.item.name}\n {truncated_output}[/dim]"),
            tag="Tool",
            tag_style=Style.parse("black on #6E9DFE"),
        )
    elif event.type == "agent_handoff":
        old_agent = event.old_agent
        new_agent = event.new_agent

        old_style = _agent_style(old_agent.__class__.__name__)
        new_style = _agent_style(new_agent.__class__.__name__)
        c.print(
            Text.assemble(
                Text(f"{old_agent.__class__.__name__}", style=old_style),
                Text.from_markup(" [dim]->[/dim] "),
                Text(f"{new_agent.__class__.__name__}", style=new_style),
            ),
            tag="Handoff",
            tag_style=Style.parse("black on #6E9DFE"),
        )

    elif event.type == "message":
        if event.item.text_content:
            c.print(event.item.text_content, tag="Agent", tag_style=Style.parse("black on #B11FF9"))
    else:
        logger.warning(f"unknown RunEvent type {event.type}")


def _audio_mode(c: AgentsConsole, *, input_device: str | None, output_device: str | None) -> None:
    ctrl_t_e = threading.Event()

    def _listen_for_toggle() -> None:
        while not ctrl_t_e.is_set():
            ch = readkey()
            if ch == key.CTRL_T:
                ctrl_t_e.set()
                break

    listener = threading.Thread(target=_listen_for_toggle, daemon=True)
    listener.start()

    c.set_microphone_enabled(True, device=input_device)
    c.set_speaker_enabled(True, device=output_device)

    visualizer = FrequencyVisualizer(c, label=c.input_name or "unknown")
    visualizer.update()

    with Live(visualizer, console=c.console, refresh_per_second=12, transient=True):
        while not ctrl_t_e.is_set():
            visualizer.update()
            time.sleep(0.05)

    c.set_microphone_enabled(False)
    c.set_speaker_enabled(False)

    if ctrl_t_e.is_set():
        raise _ToggleMode()


class _ConsoleWorker:
    def __init__(self, *, server: AgentServer, shutdown_cb: Callable) -> None:
        self._loop = asyncio.new_event_loop()
        self._server = server
        self._shutdown_cb = shutdown_cb
        self._lock = threading.Lock()
        self._closed = False

    def start(self) -> None:
        self._thread = threading.Thread(target=self._worker_thread)
        self._thread.start()

    def join(self) -> None:
        self._thread.join()

    def shutdown(self) -> None:
        with self._lock:
            asyncio.run_coroutine_threadsafe(self._server.aclose(), self._loop)

    def _worker_thread(self) -> None:
        asyncio.set_event_loop(self._loop)

        async def _async_main() -> None:
            with self._lock:
                if self._closed:
                    self._shutdown_cb()
                    return

            self._server._job_executor_type = JobExecutorType.THREAD  # TODO: better setter

            @self._server.once("worker_started")
            def _simulate_job() -> None:
                asyncio.run_coroutine_threadsafe(
                    self._server.simulate_job(
                        "console-room", agent_identity="console", fake_job=True
                    ),
                    self._loop,
                )

            await self._server.run(devmode=True, unregistered=True)
            self._shutdown_cb()

        self._loop.run_until_complete(_async_main())


def _run_console(
    *,
    server: AgentServer,
    input_device: str | None,
    output_device: str | None,
    mode: ConsoleMode,
    record: bool,
) -> None:
    c = AgentsConsole.get_instance()
    c.console_mode = mode
    c.enabled = True
    c.record = record

    _configure_logger(c, logging.DEBUG)
    c.print("Starting console mode 🚀", tag="Agents")

    if c.record:
        c.print(
            f"Session recording will be saved to {c.session_directory}",
            tag="Recording",
            tag_style=Style.parse("black on red"),
        )

    c.print(" ")
    # c.print(
    #     "Searching for package file structure from directories with [blue]__init__.py[/blue] files"
    # )
    try:
        # import_data = get_import_data(path=path)
        # c.print(f"Importing from {import_data.module_data.extra_sys_path}")
        # c.print(" ")

        c._validate_device_or_raise(input_device=input_device, output_device=output_device)

        exit_triggered = False

        def _on_worker_shutdown() -> None:
            try:
                signal.raise_signal(signal.SIGTERM)
            except Exception:
                try:
                    signal.raise_signal(signal.SIGINT)
                except Exception:
                    pass

        def _handle_exit(sig: int, frame: FrameType | None) -> None:
            nonlocal exit_triggered
            if not exit_triggered:
                exit_triggered = True
                raise _ExitCli()

            console_worker.shutdown()

        for sig in HANDLED_SIGNALS:
            signal.signal(sig, _handle_exit)

        console_worker = _ConsoleWorker(server=server, shutdown_cb=_on_worker_shutdown)
        console_worker.start()

        # TODO: wait for a session request the agents console context before showing any of the mode
        try:
            c.wait_for_io_acquisition()

            while True:
                try:
                    if c.console_mode == "text":
                        _text_mode(c)
                    elif c.console_mode == "audio":
                        _audio_mode(c, input_device=input_device, output_device=output_device)

                except _ToggleMode:
                    c.console_mode = "audio" if c.console_mode == "text" else "text"

        except _ExitCli:
            pass
        finally:
            console_worker.shutdown()
            console_worker.join()

    except CLIError as e:
        c.print(" ")
        c.print(f"[error]{e}")
        c.print(" ")
        raise typer.Exit(code=1) from None


def _run_worker(server: AgentServer, args: proto.CliArgs, jupyter: bool = False) -> None:
    c: AgentsConsole | None = None
    if args.devmode:
        c = AgentsConsole.get_instance()  # colored logs

    exit_triggered = False

    if not jupyter:

        def _handle_exit(sig: int, frame: FrameType | None) -> None:
            nonlocal exit_triggered
            if not exit_triggered:
                exit_triggered = True
                raise _ExitCli()

        for sig in HANDLED_SIGNALS:
            signal.signal(sig, _handle_exit)

    _configure_logger(c, args.log_level)

    loop = asyncio.new_event_loop()
    asyncio.set_event_loop(loop)

    loop.slow_callback_duration = 0.1  # 100ms

    async def _worker_run(worker: AgentServer) -> None:
        try:
            await server.run(devmode=args.devmode, unregistered=jupyter)
        except Exception:
            logger.exception("worker failed")

    watch_client = None
    if args.reload:
        from .watcher import WatchClient

        watch_client = WatchClient(server, args, loop=loop)
        watch_client.start()

    try:
        main_task = loop.create_task(_worker_run(server), name="worker_main_task_cli")
        try:
            loop.run_until_complete(main_task)
        except _ExitCli:
            pass

        try:
            exit_triggered = False  # allow a new _ExitCLI raise
            if not args.devmode:
                loop.run_until_complete(server.drain())

            loop.run_until_complete(server.aclose())

            if watch_client:
                loop.run_until_complete(watch_client.aclose())
        except _ExitCli:
            if not jupyter:
                logger.warning("exiting forcefully")
                import os

                os._exit(1)  # TODO(theomonnom): add aclose(force=True) in worker
    finally:
        if jupyter:
            loop.close()  # close can only be called from the main thread
            return  # noqa: B012

        with contextlib.suppress(_ExitCli):
            try:
                tasks = asyncio.all_tasks(loop)
                for task in tasks:
                    task.cancel()

                loop.run_until_complete(asyncio.gather(*tasks, return_exceptions=True))
            finally:
                loop.run_until_complete(loop.shutdown_asyncgens())
                loop.run_until_complete(loop.shutdown_default_executor())
                loop.close()


class LogLevel(str, enum.Enum):
    trace = "TRACE"
    debug = "DEBUG"
    info = "INFO"
    warn = "WARN"
    error = "ERROR"
    critical = "CRITICAL"


def _build_cli(server: AgentServer) -> typer.Typer:
    app = typer.Typer(rich_markup_mode="rich")

    @app.command()
    def console(
        *,
        input_device: Annotated[
            Optional[str],  # noqa: UP007, required for python 3.9
            typer.Option(
                help="Numeric input device ID or input device name substring(s)",
            ),
        ] = None,
        output_device: Annotated[
            Optional[str],  # noqa: UP007
            typer.Option(
                help="Numeric output device ID or output device name substring(s)",
            ),
        ] = None,
        list_devices: Annotated[
            bool,
            typer.Option(
                help="List all available input and output audio devices.",
            ),
        ] = False,
        text: Annotated[
            bool,
            typer.Option(help="Whether to start the console in text mode"),
        ] = False,
        record: Annotated[bool, typer.Option(help="Whether to record the AgentSession")] = False,
    ) -> None:
        """
        Run a [bold]LiveKit Agents[/bold] in [yellow]console[/yellow] mode.
        """
        if list_devices:
            _print_audio_devices()
            raise typer.Exit()

        if input_device and input_device.isdigit():
            input_device = int(input_device)  # type: ignore

        if output_device and output_device.isdigit():
            output_device = int(output_device)  # type: ignore

        _run_console(
            server=server,
            input_device=input_device,
            output_device=output_device,
            mode="text" if text else "audio",
            record=record,
        )

    @app.command()
    def start(
        *,
        log_level: Annotated[
            LogLevel,
            typer.Option(help="Set the log level", case_sensitive=False),
        ] = LogLevel.info,
        url: Annotated[
            Optional[str],  # noqa: UP007
            typer.Option(
                help="The WebSocket URL of your LiveKit server or Cloud project.",
                envvar="LIVEKIT_URL",
            ),
        ] = None,
        api_key: Annotated[
            Optional[str],  # noqa: UP007
            typer.Option(
                help="API key for authenticating with your LiveKit server or Cloud project.",
                envvar="LIVEKIT_API_KEY",
            ),
        ] = None,
        api_secret: Annotated[
            Optional[str],  # noqa: UP007
            typer.Option(
                help="API secret for authenticating with your LiveKit server or Cloud project.",
                envvar="LIVEKIT_API_SECRET",
            ),
        ] = None,
    ) -> None:
        _run_worker(
            server=server,
            args=proto.CliArgs(
                log_level=log_level.value, url=url, api_key=api_key, api_secret=api_secret
            ),
        )

    @app.command()
    def dev(
        *,
        log_level: Annotated[
            LogLevel,
            typer.Option(help="Set the log level", case_sensitive=False),
        ] = LogLevel.debug,
        reload: Annotated[
            bool,
            typer.Option(help="Enable auto-reload of the server when (code) files change."),
        ] = True,
        url: Annotated[
            Optional[str],  # noqa: UP007
            typer.Option(
                help="The WebSocket URL of your LiveKit server or Cloud project.",
                envvar="LIVEKIT_URL",
            ),
        ] = None,
        api_key: Annotated[
            Optional[str],  # noqa: UP007
            typer.Option(
                help="API key for authenticating with your LiveKit server or Cloud project.",
                envvar="LIVEKIT_API_KEY",
            ),
        ] = None,
        api_secret: Annotated[
            Optional[str],  # noqa: UP007
            typer.Option(
                help="API secret for authenticating with your LiveKit server or Cloud project.",
                envvar="LIVEKIT_API_SECRET",
            ),
        ] = None,
    ) -> None:
        args = proto.CliArgs(
            log_level=log_level.value,
            url=url,
            api_key=api_key,
            api_secret=api_secret,
            devmode=True,
<<<<<<< HEAD
            reload=reload,
        )

        c = AgentsConsole.get_instance()
        _configure_logger(c, log_level.value)

        term_program = os.environ.get("TERM_PROGRAM")

        if term_program == "iTerm.app" and args.reload:
            c.print("[error]Auto-reload is not supported on the iTerm2 terminal, disabling...")
            args.reload = False

        if not args.reload:
            _run_worker(server=server, args=args)
            return

        from .watcher import WatchServer

        main_file = pathlib.Path(sys.argv[0]).parent

        loop = asyncio.get_event_loop()
        asyncio.set_event_loop(loop)

        watch_server = WatchServer(_run_worker, server, main_file, args, loop=loop)

        def _handle_exit(sig: int, frame: FrameType | None) -> None:
            asyncio.run_coroutine_threadsafe(watch_server.aclose(), loop=loop)

        for sig in HANDLED_SIGNALS:
            signal.signal(sig, _handle_exit)

        async def _run_loop() -> None:
            await watch_server.run()

        try:
            loop = asyncio.get_event_loop()
            asyncio.set_event_loop(loop)

            loop.run_until_complete(_run_loop())
        except _ExitCli:
            raise typer.Exit() from None

    @app.command()
    def download_files() -> None:
        c = AgentsConsole.get_instance()
        c.enabled = True

        _configure_logger(c, logging.DEBUG)

        try:
            # import_data = get_import_data(path=path)
            # c.print(f"Importing from {import_data.module_data.extra_sys_path}")
            # c.print(" ")

            for plugin in Plugin.registered_plugins:
                logger.info(f"Downloading files for {plugin}")
                plugin.download_files()

        except CLIError as e:
            c.print(" ")
            c.print(f"[error]{e}")
            c.print(" ")
            raise typer.Exit(code=1) from None

    return app


def run_app(server: AgentServer | WorkerOptions) -> None:
    if isinstance(server, WorkerOptions):
        server = AgentServer.from_server_options(server)

    _build_cli(server)()
=======
            register=False,
            asyncio_debug=asyncio_debug,
            watch=watch,
            simulate_job=SimulateJobInfo(room=room, participant_identity=participant_identity),
        )
        global CLI_ARGUMENTS
        CLI_ARGUMENTS = args
        _run.run_dev(args)

    @cli.command(help="Download plugin dependency files")
    @click.option(
        "--log-level",
        default="DEBUG",
        type=click.Choice(["DEBUG", "INFO", "WARNING", "ERROR", "CRITICAL"], case_sensitive=False),
        help="Set the logging level",
    )
    def download_files(log_level: str) -> None:
        setup_logging(log_level, True, False)

        for plugin in Plugin.registered_plugins:
            logger.info(f"Downloading files for {plugin.package}")
            plugin.download_files()
            logger.info(f"Finished downloading files for {plugin.package}")

    cli()
>>>>>>> bb871e39
<|MERGE_RESOLUTION|>--- conflicted
+++ resolved
@@ -1444,7 +1444,6 @@
             api_key=api_key,
             api_secret=api_secret,
             devmode=True,
-<<<<<<< HEAD
             reload=reload,
         )
 
@@ -1500,8 +1499,10 @@
             # c.print(" ")
 
             for plugin in Plugin.registered_plugins:
-                logger.info(f"Downloading files for {plugin}")
+                logger.info(f"Downloading files for {plugin.package}")
                 plugin.download_files()
+                logger.info(f"Finished downloading files for {plugin.package}")
+
 
         except CLIError as e:
             c.print(" ")
@@ -1516,31 +1517,4 @@
     if isinstance(server, WorkerOptions):
         server = AgentServer.from_server_options(server)
 
-    _build_cli(server)()
-=======
-            register=False,
-            asyncio_debug=asyncio_debug,
-            watch=watch,
-            simulate_job=SimulateJobInfo(room=room, participant_identity=participant_identity),
-        )
-        global CLI_ARGUMENTS
-        CLI_ARGUMENTS = args
-        _run.run_dev(args)
-
-    @cli.command(help="Download plugin dependency files")
-    @click.option(
-        "--log-level",
-        default="DEBUG",
-        type=click.Choice(["DEBUG", "INFO", "WARNING", "ERROR", "CRITICAL"], case_sensitive=False),
-        help="Set the logging level",
-    )
-    def download_files(log_level: str) -> None:
-        setup_logging(log_level, True, False)
-
-        for plugin in Plugin.registered_plugins:
-            logger.info(f"Downloading files for {plugin.package}")
-            plugin.download_files()
-            logger.info(f"Finished downloading files for {plugin.package}")
-
-    cli()
->>>>>>> bb871e39
+    _build_cli(server)()