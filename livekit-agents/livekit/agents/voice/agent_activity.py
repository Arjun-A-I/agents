--- conflicted
+++ resolved
@@ -1213,7 +1213,6 @@
                         extra={"error": str(e)},
                     )
 
-<<<<<<< HEAD
                 # should we have separate flag for this?
                 if self.llm.capabilities.message_truncation:
                     self._rt_session.interrupt()
@@ -1226,29 +1225,9 @@
                     self._session.emit(
                         "speech_created",
                         SpeechCreatedEvent(
-                            speech_handle=handle, user_initiated=False, source="tool_response"
-=======
-                self._rt_session.interrupt()
-
-                handle = SpeechHandle.create(
-                    allow_interruptions=speech_handle.allow_interruptions,
-                    step_index=speech_handle.step_index + 1,
-                    parent=speech_handle,
-                )
-                self._session.emit(
-                    "speech_created",
-                    SpeechCreatedEvent(
-                        speech_handle=handle,
-                        user_initiated=False,
-                        source="tool_response",
-                    ),
-                )
-                self._create_speech_task(
-                    self._realtime_reply_task(
-                        speech_handle=handle,
-                        model_settings=ModelSettings(
-                            tool_choice=model_settings.tool_choice if not draining else "none",
->>>>>>> 3e93d94d
+                            speech_handle=handle,
+                            user_initiated=False,
+                            source="tool_response",
                         ),
                     )
                     self._create_speech_task(
