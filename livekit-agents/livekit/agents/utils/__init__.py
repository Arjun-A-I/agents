--- conflicted
+++ resolved
@@ -27,8 +27,5 @@
     "aio",
     "hw",
     "is_given",
-<<<<<<< HEAD
-=======
     "ConnectionPool",
->>>>>>> cd077f91
 ]