[build-system]
requires = ["hatchling"]
build-backend = "hatchling.build"

[project]
name = "livekit-agents"
dynamic = ["version"]
description = "A powerful framework for building realtime voice AI agents"
readme = "README.md"
license = "Apache-2.0"
requires-python = ">=3.9"
authors = [{ name = "LiveKit", email = "hello@livekit.io" }]
keywords = ["webrtc", "realtime", "audio", "video", "livekit", "agents", "AI"]
classifiers = [
    "Intended Audience :: Developers",
    "License :: OSI Approved :: Apache Software License",
    "Topic :: Multimedia :: Sound/Audio",
    "Topic :: Multimedia :: Video",
    "Topic :: Scientific/Engineering :: Artificial Intelligence",
    "Programming Language :: Python :: 3",
    "Programming Language :: Python :: 3.9",
    "Programming Language :: Python :: 3.10",
    "Programming Language :: Python :: 3.11",
    "Programming Language :: Python :: 3.12",
    "Programming Language :: Python :: 3.13",
    "Programming Language :: Python :: 3 :: Only",
]
dependencies = [
<<<<<<< HEAD
    "typer>=0.15.1",
=======
    "click~=8.1",
    "certifi>=2025.6.15",
>>>>>>> 3190f4af
    "livekit>=1.0.12,<2",
    "livekit-api>=1.0.7,<2",
    "livekit-protocol>=1.0.8,<2",
    "livekit-blingfire~=1.0",
    "protobuf>=3",
    "pyjwt>=2.0",
    "types-protobuf>=4",
    "watchfiles>=1.0",
    "psutil>=7.0",
    "aiohttp~=3.10",
    "typing-extensions>=4.12",
    "sounddevice>=0.5",
    "docstring_parser>=0.16",
    "eval-type-backport",
    "colorama>=0.4.6",
    "av>=14.0.0,<16",
    "numpy>=1.26.0",
    "pydantic>=2.0,<3",
    "nest-asyncio>=1.6.0",
    "opentelemetry-api>=1.34",
    "opentelemetry-sdk>=1.34.1",
    "opentelemetry-exporter-otlp>=1.34.1",
    "prometheus-client>=0.22",
    "openai>=1.99.2",
    "aiofiles>=24",
]

[project.optional-dependencies]
mcp = ["mcp>=1.10.0, <2; python_version >= '3.10'"]
codecs = ["av>=12.0.0", "numpy>=1.26.0"]
images = ["pillow>=10.3.0"]
anam = ["livekit-plugins-anam>=1.2.18"]
anthropic = ["livekit-plugins-anthropic>=1.2.18"]
assemblyai = ["livekit-plugins-assemblyai>=1.2.18"]
aws = ["livekit-plugins-aws>=1.2.18"]
azure = ["livekit-plugins-azure>=1.2.18"]
baseten = ["livekit-plugins-baseten>=1.2.18"]
bey = ["livekit-plugins-bey>=1.2.18"]
bithuman = ["livekit-plugins-bithuman>=1.2.18"]
cartesia = ["livekit-plugins-cartesia>=1.2.18"]
clova = ["livekit-plugins-clova>=1.2.18"]
deepgram = ["livekit-plugins-deepgram>=1.2.18"]
elevenlabs = ["livekit-plugins-elevenlabs>=1.2.18"]
fal = ["livekit-plugins-fal>=1.2.18"]
fishaudio = ["livekit-plugins-fishaudio>=1.2.17; python_version >= '3.10'"]
fireworksai = ["livekit-plugins-fireworksai>=1.2.18"]
gladia = ["livekit-plugins-gladia>=1.2.18"]
google = ["livekit-plugins-google>=1.2.18"]
groq = ["livekit-plugins-groq>=1.2.18"]
hedra = ["livekit-plugins-hedra>=1.2.18"]
hume = ["livekit-plugins-hume>=1.2.18"]
inworld = ["livekit-plugins-inworld>=1.2.18"]
langchain = ["livekit-plugins-langchain>=1.2.18"]
lmnt = ["livekit-plugins-lmnt>=1.2.18"]
minimax = ["livekit-plugins-minimax-ai>=1.2.15"]
mistralai = ["livekit-plugins-mistralai>=1.2.18"]
neuphonic = ["livekit-plugins-neuphonic>=1.2.18"]
nltk = ["livekit-plugins-nltk>=1.2.18"]
openai = ["livekit-plugins-openai>=1.2.18"]
resemble = ["livekit-plugins-resemble>=1.2.18"]
rime = ["livekit-plugins-rime>=1.2.18"]
sarvam = ["livekit-plugins-sarvam>=1.2.18"]
silero = ["livekit-plugins-silero>=1.2.18"]
simli = ["livekit-plugins-simli>=1.2.18"]
smallestai = ["livekit-plugins-smallestai>=1.2.18"]
soniox = ["livekit-plugins-soniox>=1.2.18"]
speechify = ["livekit-plugins-speechify>=1.2.18"]
speechmatics = ["livekit-plugins-speechmatics>=1.2.18"]
spitch = ["livekit-plugins-spitch>=1.2.18"]
tavus = ["livekit-plugins-tavus>=1.2.18"]
turn-detector = ["livekit-plugins-turn-detector>=1.2.18"]
ultravox = ["livekit-plugins-ultravox>=1.2.18"]
upliftai = ["livekit-plugins-upliftai>=1.2.18"]


[project.urls]
Documentation = "https://docs.livekit.io"
Website = "https://livekit.io/"
Source = "https://github.com/livekit/agents"

[tool.hatch.version]
path = "livekit/agents/version.py"

[tool.hatch.build.targets.wheel]
packages = ["livekit"]
include = ["livekit/agents/resources/*", "livekit/agents/debug/index.html"]


[tool.hatch.build.targets.sdist]
include = ["/livekit"]<|MERGE_RESOLUTION|>--- conflicted
+++ resolved
@@ -26,12 +26,9 @@
     "Programming Language :: Python :: 3 :: Only",
 ]
 dependencies = [
-<<<<<<< HEAD
     "typer>=0.15.1",
-=======
     "click~=8.1",
     "certifi>=2025.6.15",
->>>>>>> 3190f4af
     "livekit>=1.0.12,<2",
     "livekit-api>=1.0.7,<2",
     "livekit-protocol>=1.0.8,<2",
